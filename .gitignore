# Byte-compiled / optimized / DLL files
__pycache__/
*.py[codz]
*$py.class

# C extensions
*.so

# Distribution / packaging
.Python
build/
develop-eggs/
dist/
downloads/
eggs/
.eggs/
lib/
lib64/
parts/
sdist/
var/
wheels/
share/python-wheels/
*.egg-info/
.installed.cfg
*.egg
MANIFEST

# PyInstaller
#  Usually these files are written by a python script from a template
#  before PyInstaller builds the exe, so as to inject date/other infos into it.
*.manifest
*.spec

# Installer logs
pip-log.txt
pip-delete-this-directory.txt

# Unit test / coverage reports
htmlcov/
.tox/
.nox/
.coverage
.coverage.*
.cache
nosetests.xml
coverage.xml
*.cover
*.py.cover
.hypothesis/
.pytest_cache/
cover/

# Translations
*.mo
*.pot

# Django stuff:
*.log
local_settings.py
db.sqlite3
db.sqlite3-journal

# Flask stuff:
instance/
.webassets-cache

# Scrapy stuff:
.scrapy

# Sphinx documentation
docs/_build/

# PyBuilder
.pybuilder/
target/

# Jupyter Notebook
.ipynb_checkpoints

# IPython
profile_default/
ipython_config.py

# pyenv
#   For a library or package, you might want to ignore these files since the code is
#   intended to run in multiple environments; otherwise, check them in:
# .python-version

# pipenv
#   According to pypa/pipenv#598, it is recommended to include Pipfile.lock in version control.
#   However, in case of collaboration, if having platform-specific dependencies or dependencies
#   having no cross-platform support, pipenv may install dependencies that don't work, or not
#   install all needed dependencies.
#Pipfile.lock

# UV
#   Similar to Pipfile.lock, it is generally recommended to include uv.lock in version control.
#   This is especially recommended for binary packages to ensure reproducibility, and is more
#   commonly ignored for libraries.
#uv.lock

# poetry
#   Similar to Pipfile.lock, it is generally recommended to include poetry.lock in version control.
#   This is especially recommended for binary packages to ensure reproducibility, and is more
#   commonly ignored for libraries.
#   https://python-poetry.org/docs/basic-usage/#commit-your-poetrylock-file-to-version-control
#poetry.lock
#poetry.toml

# pdm
#   Similar to Pipfile.lock, it is generally recommended to include pdm.lock in version control.
#   pdm recommends including project-wide configuration in pdm.toml, but excluding .pdm-python.
#   https://pdm-project.org/en/latest/usage/project/#working-with-version-control
#pdm.lock
#pdm.toml
.pdm-python
.pdm-build/

# pixi
#   Similar to Pipfile.lock, it is generally recommended to include pixi.lock in version control.
#pixi.lock
#   Pixi creates a virtual environment in the .pixi directory, just like venv module creates one
#   in the .venv directory. It is recommended not to include this directory in version control.
.pixi

# PEP 582; used by e.g. github.com/David-OConnor/pyflow and github.com/pdm-project/pdm
__pypackages__/

# Celery stuff
celerybeat-schedule
celerybeat.pid

# SageMath parsed files
*.sage.py

# Environments
.env
.envrc
.venv
env/
venv/
ENV/
env.bak/
venv.bak/

# Spyder project settings
.spyderproject
.spyproject

# Rope project settings
.ropeproject

# mkdocs documentation
/site

# mypy
.mypy_cache/
.dmypy.json
dmypy.json

# Pyre type checker
.pyre/

# pytype static type analyzer
.pytype/

# Cython debug symbols
cython_debug/

# PyCharm
#  JetBrains specific template is maintained in a separate JetBrains.gitignore that can
#  be found at https://github.com/github/gitignore/blob/main/Global/JetBrains.gitignore
#  and can be added to the global gitignore or merged into this file.  For a more nuclear
#  option (not recommended) you can uncomment the following to ignore the entire idea folder.
#.idea/

# Abstra
# Abstra is an AI-powered process automation framework.
# Ignore directories containing user credentials, local state, and settings.
# Learn more at https://abstra.io/docs
.abstra/

# Visual Studio Code
#  Visual Studio Code specific template is maintained in a separate VisualStudioCode.gitignore 
#  that can be found at https://github.com/github/gitignore/blob/main/Global/VisualStudioCode.gitignore
#  and can be added to the global gitignore or merged into this file. However, if you prefer, 
#  you could uncomment the following to ignore the entire vscode folder
# .vscode/

# Ruff stuff:
.ruff_cache/

# PyPI configuration file
.pypirc

# Cursor
#  Cursor is an AI-powered code editor. `.cursorignore` specifies files/directories to
#  exclude from AI features like autocomplete and code analysis. Recommended for sensitive data
#  refer to https://docs.cursor.com/context/ignore-files
.cursorignore
.cursorindexingignore

# Marimo
marimo/_static/
marimo/_lsp/
__marimo__/
credentials.json

<<<<<<< HEAD
# Claude
=======
# Misc
>>>>>>> 85099cd4
.utility/<|MERGE_RESOLUTION|>--- conflicted
+++ resolved
@@ -207,9 +207,5 @@
 __marimo__/
 credentials.json
 
-<<<<<<< HEAD
-# Claude
-=======
 # Misc
->>>>>>> 85099cd4
 .utility/